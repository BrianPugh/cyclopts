##---------------------------------------------------
# Automated documentation .gitignore files
##---------------------------------------------------

# Automatically generated API documentation stubs from sphinx-apidoc
docs/source/packages

# Automatically converting README from markdown to rST
docs/bin
docs/source/readme.rst
docs/source/assets


##---------------------------------------------------
# Continuous Integration .gitignore files
##---------------------------------------------------

# Ignore test result XML files
testresults.xml
coverage.xml


##---------------------------------------------------
# Python default .gitignore
##---------------------------------------------------

# Byte-compiled / optimized / DLL files
__pycache__/
*.py[cod]
*$py.class

# C extensions
*.so
*.pyd

# Distribution / packaging
.Python
build/
develop-eggs/
dist/
downloads/
eggs/
.eggs/
lib/
lib64/
parts/
sdist/
var/
wheels/
pip-wheel-metadata/
share/python-wheels/
*.egg-info/
.installed.cfg
*.egg
MANIFEST

# PyInstaller
#  Usually these files are written by a python script from a template
#  before PyInstaller builds the exe, so as to inject date/other infos into it.
*.manifest
*.spec

# Installer logs
pip-log.txt
pip-delete-this-directory.txt

# Unit test / coverage reports
htmlcov/
.tox/
.nox/
.coverage
.coverage.*
.cache
nosetests.xml
coverage.xml
*.cover
.hypothesis/
.pytest_cache/

# Translations
*.mo
*.pot

# Django stuff:
*.log
local_settings.py
db.sqlite3

# Flask stuff:
instance/
.webassets-cache

# Scrapy stuff:
.scrapy

# Sphinx documentation
/docs/_build/
/docs/build/

# PyBuilder
target/

# Pycharm
/.idea/dictionaries
/.idea/modules.xml
/.idea/shelf
/.idea/usage.statistics.xml
/.idea/workspace.xml

# Jupyter Notebook
.ipynb_checkpoints

# IPython
profile_default/
ipython_config.py

# pyenv
.python-version

# pipenv
#   According to pypa/pipenv#598, it is recommended to include Pipfile.lock in version control.
#   However, in case of collaboration, if having platform-specific dependencies or dependencies
#   having no cross-platform support, pipenv may install dependencies that don’t work, or not
#   install all needed dependencies.
#Pipfile.lock

# celery beat schedule file
celerybeat-schedule

# SageMath parsed files
*.sage.py

# Environments
.env
.venv
env/
venv/
ENV/
env.bak/
venv.bak/

# Spyder project settings
.spyderproject
.spyproject

# Rope project settings
.ropeproject

# mkdocs documentation
/site

# mypy
.mypy_cache/
.dmypy.json
dmypy.json

# Pyre type checker
.pyre/

# pytype static type analyzer
.pytype/


##---------------------------------------------------
# Windows default .gitignore
##---------------------------------------------------

# Windows thumbnail cache files
Thumbs.db
ehthumbs.db
ehthumbs_vista.db

# Dump file
*.stackdump

# Folder config file
[Dd]esktop.ini

# Recycle Bin used on file shares
$RECYCLE.BIN/

# Windows Installer files
*.cab
*.msi
*.msix
*.msm
*.msp

# Windows shortcuts
*.lnk


##---------------------------------------------------
# Linux default .gitignore
##---------------------------------------------------

# Editor backup files
*~

# temporary files which can be created if a process still has a handle open of a deleted file
.fuse_hidden*

# KDE directory preferences
.directory

# Linux trash folder which might appear on any partition or disk
.Trash-*

# .nfs files are created when an open file is removed but is still being accessed
.nfs*


##---------------------------------------------------
# Mac OSX default .gitignore
##---------------------------------------------------

# General
.DS_Store
.AppleDouble
.LSOverride

# Icon must end with two \r
Icon

# Thumbnails
._*

# Files that might appear in the root of a volume
.DocumentRevisions-V100
.fseventsd
.Spotlight-V100
.TemporaryItems
.Trashes
.VolumeIcon.icns
.com.apple.timemachine.donotpresent

# Directories potentially created on remote AFP share
.AppleDB
.AppleDesktop
Network Trash Folder
Temporary Items
.apdisk

# Cython
cyclopts/_c_extension.c
cyclopts/*.html

# Poetry
poetry.toml

# line-profiler
*.lprof

# Misc dev
/*.py
/draw.toml
<<<<<<< HEAD
/*.md
=======

# Editor config
.vscode
>>>>>>> 2e80b975
<|MERGE_RESOLUTION|>--- conflicted
+++ resolved
@@ -254,10 +254,7 @@
 # Misc dev
 /*.py
 /draw.toml
-<<<<<<< HEAD
 /*.md
-=======
 
 # Editor config
-.vscode
->>>>>>> 2e80b975
+.vscode