--- conflicted
+++ resolved
@@ -122,34 +122,6 @@
     return command_mapping
 
 
-<<<<<<< HEAD
-=======
-def _get_command_groups(parent_app: "App", child_app: "App"):
-    """Extract out the command groups from the ``parent_app`` for a given ``child_app``."""
-    return next(x for x in inverse_groups_from_app(parent_app) if x[0] is child_app)[1]
-
-
-def resolve_default_parameter_from_apps(apps: Optional[Sequence["App"]]) -> Parameter:
-    """The default_parameter resolution depends on the parent-child path traversed."""
-    if not apps:
-        return Parameter()
-
-    cparams = []
-    for parent_app, child_app in zip(apps[:-1], apps[1:]):
-        # child_app could be a command of parent_app.meta
-        if parent_app._meta and child_app in parent_app._meta.subapps:
-            cparams = []  # meta-apps do NOT inherit from their parenting app.
-            parent_app = parent_app._meta
-
-        groups = _get_command_groups(parent_app, child_app)
-        cparams.extend([group.default_parameter for group in groups])
-        cparams.append(parent_app.default_parameter)
-
-    cparams.append(apps[-1].default_parameter)
-
-    return Parameter.combine(*cparams)
-
-
 def _run_maybe_async_command(
     command: Callable,
     bound: Optional[inspect.BoundArguments] = None,
@@ -202,7 +174,6 @@
         assert_never(backend)
 
 
->>>>>>> e36516d5
 def _walk_metas(app: "App"):
     """Typically the result looks like [app] or [meta_app, app].
 
@@ -562,7 +533,6 @@
             out[x] = self[x]
         return out
 
-<<<<<<< HEAD
     @property
     def console(self) -> "Console":
         result = self.app_stack.resolve("_console")
@@ -582,7 +552,7 @@
     @console.setter
     def console(self, console: Optional["Console"]):
         self._console = console
-=======
+
     def _get_fallback_version_string(self, default: str = "0.0.0") -> str:
         """Get the version string with multiple fallback strategies.
 
@@ -633,7 +603,7 @@
 
         return default
 
-    def _format_and_print_version(self, version_raw: str, console: "Console") -> None:
+    def _format_and_print_version(self, version_raw: str, console: Optional["Console"]) -> None:
         """Format and print the version string.
 
         Parameters
@@ -643,10 +613,13 @@
         console : Console
             Console to print to.
         """
-        version_format = resolve_version_format([self])
+        from cyclopts.help import InlineText
+
+        version_format = self.app_stack.resolve("version_format")
+        if version_format is None:
+            version_format = self.app_stack.resolve("help_format", fallback=_DEFAULT_FORMAT)
         version_formatted = InlineText.from_format(version_raw, format=version_format)
-        console.print(version_formatted)
->>>>>>> e36516d5
+        (console or self.console).print(version_formatted)
 
     def version_print(
         self,
@@ -661,16 +634,6 @@
             If not provided, follows the resolution order defined in :attr:`App.console`.
 
         """
-<<<<<<< HEAD
-        from cyclopts.help import InlineText
-
-        version_format = self.app_stack.resolve("version_format")
-        if version_format is None:
-            version_format = self.app_stack.resolve("help_format", fallback=_DEFAULT_FORMAT)
-=======
-        console = self._resolve_console(None, console)
->>>>>>> e36516d5
-
         if self.version is not None:
             if callable(self.version):
                 # Note: async version callables are handled by _version_print_async
@@ -684,10 +647,6 @@
 
         self._format_and_print_version(version_raw, console)
 
-<<<<<<< HEAD
-        version_formatted = InlineText.from_format(version_raw, format=version_format)
-        (console or self.console).print(version_formatted)
-=======
     async def _version_print_async(
         self,
         console: Optional["Console"] = None,
@@ -701,8 +660,6 @@
             If not provided, follows the resolution order defined in :attr:`App.console`.
 
         """
-        console = self._resolve_console(None, console)
-
         if self.version is not None:
             if callable(self.version):
                 if inspect.iscoroutinefunction(self.version):
@@ -718,7 +675,6 @@
             version_raw = self._get_fallback_version_string()
 
         self._format_and_print_version(version_raw, console)
->>>>>>> e36516d5
 
     @property
     def subapps(self):
@@ -1204,15 +1160,11 @@
 
             try:
                 if help_flag_index is not None:
-<<<<<<< HEAD
                     tokens.pop(help_flag_index)
 
                     help_flag_index = _get_help_flag_index(unused_tokens, command_app.help_flags)
                     if help_flag_index is not None:
                         unused_tokens.pop(help_flag_index)
-
-                    if unused_tokens and not command_app.default_command:
-                        raise UnknownCommandError(unused_tokens=unused_tokens)
 
                     command = self.help_print
                     while meta_parent := meta_parent._meta_parent:
@@ -1221,16 +1173,17 @@
                     unused_tokens = []
                     argument_collection = ArgumentCollection()
                 elif any(flag in tokens for flag in command_app.version_flags):
-                    # Version
-                    command = self.version_print
+                    command = _get_version_command(self)
                     while meta_parent := meta_parent._meta_parent:
-                        command = meta_parent.version_print
-                    bound = inspect.signature(command).bind()
+                        command = _get_version_command(meta_parent)
+
+                    bound = inspect.signature(command).bind(console=console)
                     unused_tokens = []
                     argument_collection = ArgumentCollection()
                 else:
                     if command_app.default_command:
                         command = command_app.default_command
+                        validate_command(command)
                         argument_collection = command_app.assemble_argument_collection()
                         ignored: dict[str, Any] = {
                             argument.field_info.name: resolve_annotated(argument.field_info.annotation)
@@ -1246,56 +1199,6 @@
                         )
                         try:
                             for validator in command_app.validator:
-=======
-                    unused_tokens.pop(help_flag_index)
-
-                if unused_tokens and not command_app.default_command:
-                    raise InvalidCommandError(unused_tokens=unused_tokens)
-
-                command = self.help_print
-                while meta_parent := meta_parent._meta_parent:
-                    command = meta_parent.help_print
-                bound = inspect.signature(command).bind(tokens, console=console)
-                unused_tokens = []
-                argument_collection = ArgumentCollection()
-            elif any(flag in tokens for flag in command_app.version_flags):
-                command = _get_version_command(self)
-                while meta_parent := meta_parent._meta_parent:
-                    command = _get_version_command(meta_parent)
-
-                bound = inspect.signature(command).bind(console=console)
-                unused_tokens = []
-                argument_collection = ArgumentCollection()
-            else:
-                if command_app.default_command:
-                    command = command_app.default_command
-                    validate_command(command)
-                    argument_collection = command_app.assemble_argument_collection(apps=apps)
-                    ignored: dict[str, Any] = {
-                        argument.field_info.name: resolve_annotated(argument.field_info.annotation)
-                        for argument in argument_collection.filter_by(parse=False)
-                    }
-
-                    # We want the resolved group that ``app`` belongs to.
-                    command_groups = [] if parent_app is None else _get_command_groups(parent_app, command_app)
-
-                    bound, unused_tokens = create_bound_arguments(
-                        command_app.default_command,
-                        argument_collection,
-                        unused_tokens,
-                        config,
-                        end_of_options_delimiter=end_of_options_delimiter,
-                    )
-                    try:
-                        for validator in command_app.validator:
-                            validator(**bound.arguments)
-                    except (AssertionError, ValueError, TypeError) as e:
-                        raise ValidationError(exception_message=e.args[0] if e.args else "", app=command_app) from e
-
-                    try:
-                        for command_group in command_groups:
-                            for validator in command_group.validator:  # pyright: ignore
->>>>>>> e36516d5
                                 validator(**bound.arguments)
                         except (AssertionError, ValueError, TypeError) as e:
                             raise ValidationError(exception_message=e.args[0] if e.args else "", app=command_app) from e
@@ -1491,29 +1394,38 @@
         return_value: Any
             The value the command function returns.
         """
+        # TODO: Create App.backend and use the same inheritance mechanism.
         if tokens is None:
             _log_framework_warning(_detect_test_framework())
 
         tokens = normalize_tokens(tokens)
-<<<<<<< HEAD
-=======
-        command, bound, _ = self.parse_args(
-            tokens,
-            console=console,
-            print_error=print_error,
-            exit_on_error=exit_on_error,
-            help_on_error=help_on_error,
-            verbose=verbose,
-            end_of_options_delimiter=end_of_options_delimiter,
-        )
-
-        try:
-            return _run_maybe_async_command(command, bound, backend)
-        except KeyboardInterrupt:
-            if self.suppress_keyboard_interrupt:
-                sys.exit(130)  # Use the same exit code as Python's default KeyboardInterrupt handling.
-            else:
-                raise
+
+        overrides = {
+            k: v
+            for k, v in {
+                "_console": console,
+                "print_error": print_error,
+                "exit_on_error": exit_on_error,
+                "help_on_error": help_on_error,
+                "verbose": verbose,
+            }.items()
+            if v is not None
+        }
+
+        with self.app_stack(tokens, overrides):
+            command, bound, _ = self.parse_args(
+                tokens,
+                console=console,
+                end_of_options_delimiter=end_of_options_delimiter,
+            )
+
+            try:
+                return _run_maybe_async_command(command, bound, backend)
+            except KeyboardInterrupt:
+                if self.suppress_keyboard_interrupt:
+                    sys.exit(130)  # Use the same exit code as Python's default KeyboardInterrupt handling.
+                else:
+                    raise
 
     async def run_async(
         self,
@@ -1591,31 +1503,6 @@
             _log_framework_warning(_detect_test_framework())
 
         tokens = normalize_tokens(tokens)
-        command, bound, _ = self.parse_args(
-            tokens,
-            console=console,
-            print_error=print_error,
-            exit_on_error=exit_on_error,
-            help_on_error=help_on_error,
-            verbose=verbose,
-            end_of_options_delimiter=end_of_options_delimiter,
-        )
-
-        try:
-            if inspect.iscoroutinefunction(command):
-                return await command(*bound.args, **bound.kwargs)
-            else:
-                return command(*bound.args, **bound.kwargs)
-        except KeyboardInterrupt:
-            if self.suppress_keyboard_interrupt:
-                sys.exit(130)  # Use the same exit code as Python's default KeyboardInterrupt handling.
-            else:
-                raise
-
-    def _resolve(self, tokens_or_apps: Optional[Sequence], override: Optional[V], attribute: str) -> Optional[V]:
-        if override is not None:
-            return override
->>>>>>> e36516d5
 
         overrides = {
             k: v
@@ -1638,19 +1525,7 @@
 
             try:
                 if inspect.iscoroutinefunction(command):
-                    # We don't use anyio to avoid the dependency for non-async users.
-                    # anyio can auto-select the backend when you're already in an async context,
-                    # but here we're creating the top-level event loop & must select ourselves.
-                    if backend == "asyncio":
-                        import asyncio
-
-                        return asyncio.run(command(*bound.args, **bound.kwargs))
-                    elif backend == "trio":
-                        import trio
-
-                        return trio.run(partial(command, *bound.args, **bound.kwargs))
-                    else:  # pragma: no cover
-                        assert_never(backend)
+                    return await command(*bound.args, **bound.kwargs)
                 else:
                     return command(*bound.args, **bound.kwargs)
             except KeyboardInterrupt:
