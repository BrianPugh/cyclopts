--- conflicted
+++ resolved
@@ -1025,55 +1025,6 @@
 
             try:
                 if help_flag_index is not None:
-<<<<<<< HEAD
-                    unused_tokens.pop(help_flag_index)
-
-                if unused_tokens and not command_app.default_command:
-                    raise InvalidCommandError(unused_tokens=unused_tokens)
-
-                command = self.help_print
-                while meta_parent := meta_parent._meta_parent:
-                    command = meta_parent.help_print
-                bound = inspect.signature(command).bind(tokens, console=console)
-                unused_tokens = []
-                argument_collection = ArgumentCollection()
-            elif any(flag in tokens for flag in command_app.version_flags):
-                # Version
-                command = self.version_print
-                while meta_parent := meta_parent._meta_parent:
-                    command = meta_parent.version_print
-                bound = inspect.signature(command).bind()
-                unused_tokens = []
-                argument_collection = ArgumentCollection()
-            else:
-                if command_app.default_command:
-                    command = command_app.default_command
-                    argument_collection = command_app.assemble_argument_collection(apps=apps)
-                    ignored: dict[str, Any] = {
-                        argument.field_info.name: resolve_annotated(argument.field_info.annotation)
-                        for argument in argument_collection.filter_by(parse=False)
-                    }
-
-                    # We want the resolved group that ``app`` belongs to.
-                    command_groups = [] if parent_app is None else _get_command_groups(parent_app, command_app)
-
-                    bound, unused_tokens = create_bound_arguments(
-                        command_app.default_command,
-                        argument_collection,
-                        unused_tokens,
-                        config,
-                        end_of_options_delimiter=end_of_options_delimiter,
-                    )
-                    try:
-                        for validator in command_app.validator:
-                            validator(**bound.arguments)
-                    except (AssertionError, ValueError, TypeError) as e:
-                        raise ValidationError(exception_message=e.args[0] if e.args else "", app=command_app) from e
-
-                    try:
-                        for command_group in command_groups:
-                            for validator in command_group.validator:  # pyright: ignore
-=======
                     tokens.pop(help_flag_index)
 
                     help_flag_index = _get_help_flag_index(unused_tokens, command_app.help_flags)
@@ -1100,7 +1051,6 @@
                 else:
                     if command_app.default_command:
                         command = command_app.default_command
-                        validate_command(command)
                         argument_collection = command_app.assemble_argument_collection()
                         ignored: dict[str, Any] = {
                             argument.field_info.name: resolve_annotated(argument.field_info.annotation)
@@ -1116,7 +1066,6 @@
                         )
                         try:
                             for validator in command_app.validator:
->>>>>>> 2771f494
                                 validator(**bound.arguments)
                         except (AssertionError, ValueError, TypeError) as e:
                             raise ValidationError(exception_message=e.args[0] if e.args else "", app=command_app) from e
