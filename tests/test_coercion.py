import inspect
import sys
from enum import Enum, auto
from pathlib import Path
from typing import (
    Any,
    Dict,
    Iterable,
    List,
    Literal,
    Optional,
    Set,
    Tuple,
    TypedDict,
    Union,
)

import pytest

from cyclopts import CoercionError
<<<<<<< HEAD
from cyclopts._convert import accepts_keys, convert, is_typed_dict, resolve, token_count
=======
from cyclopts._convert import convert, resolve, token_count
>>>>>>> 20d2068d

if sys.version_info < (3, 9):
    from typing_extensions import Annotated
else:
    from typing import Annotated


def _assert_tuple(expected, actual):
    assert type(actual) is tuple
    assert len(expected) == len(actual)
    for e, a in zip(expected, actual):
        assert type(e) == type(a)
        assert e == a


def test_token_count_tuple_basic():
    assert (3, False) == token_count(Tuple[int, int, int])


def test_token_count_tuple_no_inner_type():
    assert (1, True) == token_count(Tuple)
    assert (1, True) == token_count(tuple)


def test_token_count_tuple_nested():
    assert (4, False) == token_count(Tuple[Tuple[int, int], int, int])


def test_token_count_tuple_ellipsis():
    assert (1, True) == token_count(Tuple[int, ...])


def test_token_count_tuple_ellipsis_nested():
    assert (2, True) == token_count(Tuple[Tuple[int, int], ...])


def test_token_union():
    assert (1, False) == token_count(Union[None, int])


def test_token_count_standard():
    assert (1, False) == token_count(int)


def test_token_count_bool():
    assert (0, False) == token_count(bool)


def test_token_count_list():
    assert (1, True) == token_count(List[int])


def test_token_count_list_generic():
    assert (1, True) == token_count(list)


@pytest.mark.skipif(sys.version_info < (3, 9), reason="Native Typing")
def test_token_count_list_direct():
    assert (1, True) == token_count(list[int])  # pyright: ignore


def test_token_count_list_of_tuple():
    assert (3, True) == token_count(List[Tuple[int, int, int]])


def test_token_count_list_of_tuple_nested():
    assert (4, True) == token_count(List[Tuple[Tuple[int, int], int, int]])


def test_token_count_iterable():
    assert (1, True) == token_count(Iterable[int])
    assert (2, True) == token_count(Iterable[Tuple[int, int]])


def test_coerce_bool():
    assert True is convert(bool, ["true"])
    assert False is convert(bool, ["false"])


def test_coerce_error():
    with pytest.raises(CoercionError):
        convert(bool, ["foo"])


def test_coerce_int():
    assert 123 == convert(int, ["123"])


def test_coerce_annotated_int():
    assert [123, 456] == convert(Annotated[int, "foo"], ["123", "456"])
    assert [123, 456] == convert(Annotated[List[int], "foo"], ["123", "456"])


def test_coerce_optional_annotated_int():
    assert [123, 456] == convert(Optional[Annotated[int, "foo"]], ["123", "456"])
    assert [123, 456] == convert(Optional[Annotated[List[int], "foo"]], ["123", "456"])


def test_coerce_annotated_union_str_secondary_choice():
    assert 123 == convert(Union[None, int, str], ["123"])
    assert "foo" == convert(Union[None, int, str], ["foo"])

    with pytest.raises(CoercionError):
        convert(Union[None, int, float], ["invalid-choice"])


def test_coerce_annotated_nested_union_str_secondary_choice():
    assert 123 == convert(Union[None, Union[int, str]], ["123"])
    assert "foo" == convert(Union[None, Union[int, str]], ["foo"])


def test_coerce_annotated_union_int():
    assert 123 == convert(Annotated[Union[None, int, float], "foo"], ["123"])
    assert [123, 456] == convert(Annotated[int, "foo"], ["123", "456"])
    assert [123, 456] == convert(Annotated[Union[None, int, float], "foo"], ["123", "456"])


def test_coerce_enum():
    class SoftwareEnvironment(Enum):
        DEV = auto()
        STAGING = auto()
        PROD = auto()
        _PROD_OLD = auto()

    # tests case-insensitivity
    assert SoftwareEnvironment.STAGING == convert(SoftwareEnvironment, ["staging"])

    # tests underscore/hyphen support
    assert SoftwareEnvironment._PROD_OLD == convert(SoftwareEnvironment, ["prod_old"])
    assert SoftwareEnvironment._PROD_OLD == convert(SoftwareEnvironment, ["prod-old"])

    with pytest.raises(CoercionError):
        convert(SoftwareEnvironment, ["invalid-choice"])


def test_coerce_tuple_basic_single():
    _assert_tuple((1,), convert(Tuple[int], ["1"]))


def test_coerce_tuple_str_single():
    _assert_tuple(("foo",), convert(Tuple[str], ["foo"]))


def test_coerce_tuple_basic_double():
    _assert_tuple((1, 2.0), convert(Tuple[int, Union[None, float, int]], ["1", "2"]))


def test_coerce_tuple_typing_no_inner_types():
    _assert_tuple(("1", "2"), convert(Tuple, ["1", "2"]))


def test_coerce_tuple_builtin_no_inner_types():
    _assert_tuple(("1", "2"), convert(tuple, ["1", "2"]))


def test_coerce_tuple_nested():
    _assert_tuple(
        (1, (2.0, "foo")),
        convert(Tuple[int, Tuple[float, Union[None, str, int]]], ["1", "2", "foo"]),
    )


def test_coerce_tuple_len_mismatch_underflow():
    with pytest.raises(CoercionError):
        convert(Tuple[int, int], ["1"])


def test_coerce_tuple_len_mismatch_overflow():
    with pytest.raises(CoercionError):
        convert(Tuple[int, int], ["1", "2", "3"])


@pytest.mark.skipif(sys.version_info < (3, 11), reason="Typing")
def test_coerce_tuple_ellipsis_too_many_inner_types():
    with pytest.raises(ValueError):  # This is a ValueError because it happens prior to runtime.
        # Only 1 inner type annotation allowed
        convert(Tuple[int, int, ...], ["1", "2"])  # pyright: ignore


def test_coerce_tuple_ellipsis_non_divisible():
    with pytest.raises(CoercionError):
        convert(Tuple[Tuple[int, int], ...], ["1", "2", "3"])


def test_coerce_list():
    assert [123, 456] == convert(int, ["123", "456"])
    assert [123, 456] == convert(List[int], ["123", "456"])
    assert [123] == convert(List[int], ["123"])


def test_coerce_list_of_tuple_str_single_1():
    res = convert(List[Tuple[str]], ["foo"])
    assert isinstance(res, list)
    assert len(res) == 1
    _assert_tuple(("foo",), res[0])


def test_coerce_list_of_tuple_str_single_2():
    res = convert(List[Tuple[str]], ["foo", "bar"])
    assert isinstance(res, list)
    assert len(res) == 2
    _assert_tuple(("foo",), res[0])
    _assert_tuple(("bar",), res[1])


def test_coerce_bare_list():
    # Implicit element type: str
    assert ["123", "456"] == convert(list, ["123", "456"])


def test_coerce_iterable():
    assert [123, 456] == convert(Iterable[int], ["123", "456"])
    assert [123] == convert(Iterable[int], ["123"])


def test_coerce_set():
    assert {"123", "456"} == convert(Set[str], ["123", "456"])
    assert {123, 456} == convert(Set[Union[int, str]], ["123", "456"])


def test_coerce_literal():
    assert "foo" == convert(Literal["foo", "bar", 3], ["foo"])
    assert "bar" == convert(Literal["foo", "bar", 3], ["bar"])
    assert 3 == convert(Literal["foo", "bar", 3], ["3"])

    with pytest.raises(CoercionError):
        convert(Literal["foo", "bar", 3], ["invalid-choice"])


def test_coerce_path():
    assert Path("foo") == convert(Path, ["foo"])


def test_coerce_any():
    assert "foo" == convert(Any, ["foo"])


def test_coerce_bytes():
    assert b"foo" == convert(bytes, ["foo"])
    assert [b"foo", b"bar"] == convert(bytes, ["foo", "bar"])


def test_coerce_bytearray():
    res = convert(bytearray, ["foo"])
    assert isinstance(res, bytearray)
    assert bytearray(b"foo") == res

    assert [bytearray(b"foo"), bytearray(b"bar")] == convert(bytearray, ["foo", "bar"])


def test_coerce_empty():
    assert "foo" == convert(inspect.Parameter.empty, ["foo"])


def test_resolve_annotated():
    type_ = Annotated[Literal["foo", "bar"], "fizz"]
    res = resolve(type_)
    assert res == Literal["foo", "bar"]


def test_resolve_empty():
    res = resolve(inspect.Parameter.empty)
<<<<<<< HEAD
    assert res == str


class ExampleTypedDict(TypedDict):
    foo: str
    bar: int


@pytest.mark.parametrize(
    "hint",
    [
        ExampleTypedDict,
        Optional[ExampleTypedDict],
        Annotated[ExampleTypedDict, "foo"],
        # A union including a Typed Dict is allowed.
        Union[ExampleTypedDict, str, int],
    ],
)
def test_is_typed_dict_true(hint):
    assert is_typed_dict(hint)


@pytest.mark.parametrize(
    "hint",
    [
        list,
        dict,
        Dict,
        Dict[str, int],
    ],
)
def test_is_typed_dict_false(hint):
    assert not is_typed_dict(hint)


@pytest.mark.parametrize(
    "hint",
    [
        int,
        list,
        List[float],
        str,
        Union[int, str],
    ],
)
def test_accepts_keys_false(hint):
    assert accepts_keys(hint) is False


@pytest.mark.parametrize(
    "hint",
    [
        dict,
        Dict,
        Dict[str, int],
        ExampleTypedDict,
        Optional[ExampleTypedDict],
        Annotated[ExampleTypedDict, "foo"],
        # A union including a Typed Dict is allowed.
        Union[ExampleTypedDict, str, int],
        Union[dict, str, int],
        Union[Dict, str, int],
        Union[Dict[str, int], str, int],
    ],
)
def test_accepts_keys_true(hint):
    assert accepts_keys(hint) is True
=======
    assert res is str
>>>>>>> 20d2068d
<|MERGE_RESOLUTION|>--- conflicted
+++ resolved
@@ -18,11 +18,7 @@
 import pytest
 
 from cyclopts import CoercionError
-<<<<<<< HEAD
 from cyclopts._convert import accepts_keys, convert, is_typed_dict, resolve, token_count
-=======
-from cyclopts._convert import convert, resolve, token_count
->>>>>>> 20d2068d
 
 if sys.version_info < (3, 9):
     from typing_extensions import Annotated
@@ -285,8 +281,7 @@
 
 def test_resolve_empty():
     res = resolve(inspect.Parameter.empty)
-<<<<<<< HEAD
-    assert res == str
+    assert res is str
 
 
 class ExampleTypedDict(TypedDict):
@@ -352,7 +347,4 @@
     ],
 )
 def test_accepts_keys_true(hint):
-    assert accepts_keys(hint) is True
-=======
-    assert res is str
->>>>>>> 20d2068d
+    assert accepts_keys(hint) is True